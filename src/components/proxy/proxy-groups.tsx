import { useRef, useState, useEffect, useCallback, useMemo } from "react";
import { useLockFn } from "ahooks";
import { Virtuoso, type VirtuosoHandle } from "react-virtuoso";
import {
  getConnections,
  providerHealthCheck,
  updateProxy,
  deleteConnection,
  getGroupProxyDelays,
} from "@/services/api";
import { useProfiles } from "@/hooks/use-profiles";
import { useVerge } from "@/hooks/use-verge";
import { BaseEmpty } from "../base";
import { useRenderList } from "./use-render-list";
import { ProxyRender } from "./proxy-render";
import delayManager from "@/services/delay";
import { useTranslation } from "react-i18next";
import { ScrollTopButton } from "../layout/scroll-top-button";
import { Box, styled } from "@mui/material";
import { memo } from "react";
import { createPortal } from "react-dom";

// 将选择器组件抽离出来，避免主组件重渲染时重复创建样式
const AlphabetSelector = styled(Box)(({ theme }) => ({
  position: "fixed",
  right: 4,
  top: "50%",
  transform: "translateY(-50%)",
  display: "flex",
  flexDirection: "column",
  background: "transparent",
  zIndex: 1000,
  gap: "2px",
  // padding: "4px 2px",
  willChange: "transform",
  "&:hover": {
    background: theme.palette.background.paper,
    boxShadow: theme.shadows[2],
    borderRadius: "8px",
  },
  "& .scroll-container": {
    overflow: "hidden",
    maxHeight: "inherit",
  },
  "& .letter-container": {
    display: "flex",
    flexDirection: "column",
    gap: "2px",
    transition: "transform 0.2s ease",
  },
  "& .letter": {
    padding: "1px 4px",
    fontSize: "12px",
    cursor: "pointer",
    fontFamily:
      "-apple-system, BlinkMacSystemFont, 'Segoe UI', Roboto, 'Helvetica Neue', Arial, sans-serif",
    color: theme.palette.text.secondary,
    position: "relative",
    width: "1.5em",
    height: "1.5em",
    display: "flex",
    alignItems: "center",
    justifyContent: "center",
    transition: "all 0.2s cubic-bezier(0.34, 1.56, 0.64, 1)",
    transform: "scale(1) translateZ(0)",
    backfaceVisibility: "hidden",
    borderRadius: "6px",
    "&:hover": {
      color: theme.palette.primary.main,
      transform: "scale(1.4) translateZ(0)",
      backgroundColor: theme.palette.action.hover,
    },
  },
}));

// 创建一个单独的 Tooltip 组件
const Tooltip = styled("div")(({ theme }) => ({
  position: "fixed",
  background: theme.palette.background.paper,
  padding: "4px 8px",
  borderRadius: "6px",
  boxShadow: theme.shadows[3],
  whiteSpace: "nowrap",
  fontSize: "16px",
  color: theme.palette.text.primary,
  pointerEvents: "none",
  "&::after": {
    content: '""',
    position: "absolute",
    right: "-4px",
    top: "50%",
    transform: "translateY(-50%)",
    width: 0,
    height: 0,
    borderTop: "4px solid transparent",
    borderBottom: "4px solid transparent",
    borderLeft: `4px solid ${theme.palette.background.paper}`,
  },
}));

// 抽离字母选择器子组件
const LetterItem = memo(
  ({
    name,
    onClick,
    getFirstChar,
  }: {
    name: string;
    onClick: (name: string) => void;
    getFirstChar: (str: string) => string;
  }) => {
    const [showTooltip, setShowTooltip] = useState(false);
    const letterRef = useRef<HTMLDivElement>(null);
    const [tooltipPosition, setTooltipPosition] = useState({
      top: 0,
      right: 0,
    });
    const hoverTimeoutRef = useRef<ReturnType<typeof setTimeout>>();

    const updateTooltipPosition = useCallback(() => {
      if (!letterRef.current) return;
      const rect = letterRef.current.getBoundingClientRect();
      setTooltipPosition({
        top: rect.top + rect.height / 2,
        right: window.innerWidth - rect.left + 8,
      });
    }, []);

    useEffect(() => {
      if (showTooltip) {
        updateTooltipPosition();
      }
    }, [showTooltip, updateTooltipPosition]);

    const handleMouseEnter = useCallback(() => {
      setShowTooltip(true);
      // 添加 200ms 的延迟，避免鼠标快速划过时触发滚动
      hoverTimeoutRef.current = setTimeout(() => {
        onClick(name);
      }, 100);
    }, [name, onClick]);

    const handleMouseLeave = useCallback(() => {
      setShowTooltip(false);
      if (hoverTimeoutRef.current) {
        clearTimeout(hoverTimeoutRef.current);
      }
    }, []);

    useEffect(() => {
      return () => {
        if (hoverTimeoutRef.current) {
          clearTimeout(hoverTimeoutRef.current);
        }
      };
    }, []);

    return (
      <>
        <div
          ref={letterRef}
          className="letter"
          onClick={() => onClick(name)}
          onMouseEnter={handleMouseEnter}
          onMouseLeave={handleMouseLeave}
        >
          <span>{getFirstChar(name)}</span>
        </div>
        {showTooltip &&
          createPortal(
            <Tooltip
              style={{
                top: tooltipPosition.top,
                right: tooltipPosition.right,
                transform: "translateY(-50%)",
              }}
            >
              {name}
            </Tooltip>,
            document.body,
          )}
      </>
    );
  },
);

interface Props {
  mode: string;
}

export const ProxyGroups = (props: Props) => {
  const { t } = useTranslation();
  const { mode } = props;

  const { renderList, onProxies, onHeadState } = useRenderList(mode);

  const { verge } = useVerge();
  const { current, patchCurrent } = useProfiles();
  const timeout = verge?.default_latency_timeout || 10000;

  const virtuosoRef = useRef<VirtuosoHandle>(null);
  const scrollPositionRef = useRef<Record<string, number>>({});
  const [showScrollTop, setShowScrollTop] = useState(false);
  const scrollerRef = useRef<Element | null>(null);
  const letterContainerRef = useRef<HTMLDivElement>(null);
  const alphabetSelectorRef = useRef<HTMLDivElement>(null);
  const [maxHeight, setMaxHeight] = useState("auto");

  // 使用useMemo缓存字母索引数据
  const { groupFirstLetters, letterIndexMap } = useMemo(() => {
    const letters = new Set<string>();
    const indexMap: Record<string, number> = {};

    renderList.forEach((item, index) => {
      if (item.type === 0) {
        const fullName = item.group.name;
        letters.add(fullName);
        if (!(fullName in indexMap)) {
          indexMap[fullName] = index;
        }
      }
    });

    return {
      groupFirstLetters: Array.from(letters),
      letterIndexMap: indexMap,
    };
  }, [renderList]);

  // 缓存getFirstChar函数
  const getFirstChar = useCallback((str: string) => {
    const regex = /\p{Extended_Pictographic}|\p{L}|\p{N}|./u;
    const match = str.match(regex);
    return match ? match[0] : str.charAt(0);
  }, []);

  // 从 localStorage 恢复滚动位置
  useEffect(() => {
    if (renderList.length === 0) return;

    try {
      const savedPositions = localStorage.getItem("proxy-scroll-positions");
      if (savedPositions) {
        const positions = JSON.parse(savedPositions);
        scrollPositionRef.current = positions;
        const savedPosition = positions[mode];

        if (savedPosition !== undefined) {
          setTimeout(() => {
            virtuosoRef.current?.scrollTo({
              top: savedPosition,
              behavior: "auto",
            });
          }, 100);
        }
      }
    } catch (e) {
      console.error("Error restoring scroll position:", e);
    }
  }, [mode, renderList]);

  // 使用防抖保存滚动位置
  const saveScrollPosition = useCallback(
    (scrollTop: number) => {
      try {
        scrollPositionRef.current[mode] = scrollTop;
        localStorage.setItem(
          "proxy-scroll-positions",
          JSON.stringify(scrollPositionRef.current),
        );
      } catch (e) {
        console.error("Error saving scroll position:", e);
      }
    },
    [mode],
  );

  // 优化滚动处理函数，使用防抖
  const handleScroll = useCallback(
    debounce((e: any) => {
      const scrollTop = e.target.scrollTop;
      setShowScrollTop(scrollTop > 100);
      saveScrollPosition(scrollTop);
    }, 16),
    [saveScrollPosition],
  );

  // 添加和清理滚动事件监听器
  useEffect(() => {
    const currentScroller = scrollerRef.current;
    if (currentScroller) {
      currentScroller.addEventListener("scroll", handleScroll, {
        passive: true,
      });
      return () => {
        currentScroller.removeEventListener("scroll", handleScroll);
      };
    }
  }, [handleScroll]);

  // 滚动到顶部
  const scrollToTop = useCallback(() => {
    virtuosoRef.current?.scrollTo?.({
      top: 0,
      behavior: "smooth",
    });
    saveScrollPosition(0);
  }, [saveScrollPosition]);

  // 处理字母点击，使用useCallback
  const handleLetterClick = useCallback(
    (name: string) => {
      const index = letterIndexMap[name];
      if (index !== undefined) {
        virtuosoRef.current?.scrollToIndex({
          index,
          align: "start",
          behavior: "smooth",
        });
      }
    },
    [letterIndexMap],
  );

  // 切换分组的节点代理
  const handleChangeProxy = useLockFn(
    async (group: IProxyGroupItem, proxy: IProxyItem) => {
      if (!["Selector", "URLTest", "Fallback"].includes(group.type)) return;

      const { name, now } = group;
      await updateProxy(name, proxy.name);
      onProxies();

      // 断开连接
      if (verge?.auto_close_connection) {
        getConnections().then(({ connections }) => {
          connections.forEach((conn) => {
            if (conn.chains.includes(now!)) {
              deleteConnection(conn.id);
            }
          });
        });
      }

      // 保存到selected中
      if (!current) return;
      if (!current.selected) current.selected = [];

      const index = current.selected.findIndex(
        (item) => item.name === group.name,
      );

      if (index < 0) {
        current.selected.push({ name, now: proxy.name });
      } else {
        current.selected[index] = { name, now: proxy.name };
      }
      await patchCurrent({ selected: current.selected });
    },
  );

  // 测全部延迟
  const handleCheckAll = useLockFn(async (groupName: string) => {
    const proxies = renderList
      .filter(
        (e) => e.group?.name === groupName && (e.type === 2 || e.type === 4),
      )
      .flatMap((e) => e.proxyCol || e.proxy!)
      .filter(Boolean);

    const providers = new Set(proxies.map((p) => p!.provider!).filter(Boolean));

    if (providers.size) {
      Promise.allSettled(
        [...providers].map((p) => providerHealthCheck(p)),
      ).then(() => onProxies());
    }

    const names = proxies.filter((p) => !p!.provider).map((p) => p!.name);

    await Promise.race([
      delayManager.checkListDelay(names, groupName, timeout),
      getGroupProxyDelays(groupName, delayManager.getUrl(groupName), timeout), // 查询group delays 将清除fixed(不关注调用结果)
    ]);

    onProxies();
  });

  // 滚到对应的节点
  const handleLocation = (group: IProxyGroupItem) => {
    if (!group) return;
    const { name, now } = group;

    const index = renderList.findIndex(
      (e) =>
        e.group?.name === name &&
        ((e.type === 2 && e.proxy?.name === now) ||
          (e.type === 4 && e.proxyCol?.some((p) => p.name === now))),
    );

    if (index >= 0) {
      virtuosoRef.current?.scrollToIndex?.({
        index,
        align: "center",
        behavior: "smooth",
      });
    }
  };

  // 添加滚轮事件处理函数
  const handleWheel = useCallback((e: WheelEvent) => {
    e.preventDefault();
    if (!letterContainerRef.current) return;

    const container = letterContainerRef.current;
    const scrollAmount = e.deltaY;
    const currentTransform = new WebKitCSSMatrix(container.style.transform);
    const currentY = currentTransform.m42 || 0;

    const containerHeight = container.getBoundingClientRect().height;
    const parentHeight =
      container.parentElement?.getBoundingClientRect().height || 0;
    const maxScroll = Math.max(0, containerHeight - parentHeight);

    let newY = currentY - scrollAmount;
    newY = Math.min(0, Math.max(-maxScroll, newY));

    container.style.transform = `translateY(${newY}px)`;
  }, []);

  // 添加和移除滚轮事件监听
  useEffect(() => {
    const container = letterContainerRef.current?.parentElement;
    if (container) {
      container.addEventListener("wheel", handleWheel, { passive: false });
      return () => {
        container.removeEventListener("wheel", handleWheel);
      };
    }
  }, [handleWheel]);

  // 添加窗口大小变化监听和最大高度计算
  const updateMaxHeight = useCallback(() => {
    if (!alphabetSelectorRef.current) return;

    const windowHeight = window.innerHeight;
    const bottomMargin = 60; // 底部边距
    const topMargin = bottomMargin * 2; // 顶部边距是底部的2倍
    const availableHeight = windowHeight - (topMargin + bottomMargin);

    // 调整选择器的位置，使其偏下
    const offsetPercentage =
      (((topMargin - bottomMargin) / windowHeight) * 100) / 2;
    alphabetSelectorRef.current.style.top = `calc(48% + ${offsetPercentage}vh)`;

    setMaxHeight(`${availableHeight}px`);
  }, []);

  // 监听窗口大小变化
  useEffect(() => {
    updateMaxHeight();
    window.addEventListener("resize", updateMaxHeight);
    return () => {
      window.removeEventListener("resize", updateMaxHeight);
    };
  }, [updateMaxHeight]);

  if (mode === "direct") {
    return <BaseEmpty text={t("clash_mode_direct")} />;
  }

  return (
    <div style={{ position: "relative", height: "100%" }}>
      <Virtuoso
        ref={virtuosoRef}
        style={{ height: "calc(100% - 16px)" }}
        totalCount={renderList.length}
        increaseViewportBy={{ top: 256, bottom: 256 }}
        overscan={150}
        defaultItemHeight={56}
        scrollerRef={(ref) => {
<<<<<<< HEAD
          scrollerRef.current = ref as HTMLElement;
=======
          scrollerRef.current = ref as Element;
>>>>>>> 5d9dce7d
        }}
        components={{
          Footer: () => <div style={{ height: "16px" }} />,
        }}
        itemContent={(index) => (
          <ProxyRender
            key={renderList[index].key}
            item={renderList[index]}
            indent={mode === "rule" || mode === "script"}
            onLocation={handleLocation}
            onCheckAll={handleCheckAll}
            onHeadState={onHeadState}
            onChangeProxy={handleChangeProxy}
          />
        )}
      />
      <ScrollTopButton show={showScrollTop} onClick={scrollToTop} />

      <AlphabetSelector ref={alphabetSelectorRef} style={{ maxHeight }}>
        <div className="scroll-container">
          <div ref={letterContainerRef} className="letter-container">
            {groupFirstLetters.map((name) => (
              <LetterItem
                key={name}
                name={name}
                onClick={handleLetterClick}
                getFirstChar={getFirstChar}
              />
            ))}
          </div>
        </div>
      </AlphabetSelector>
    </div>
  );
};

// 简单的防抖函数
function debounce<T extends (...args: any[]) => any>(
  func: T,
  wait: number,
): (...args: Parameters<T>) => void {
  let timeout: ReturnType<typeof setTimeout> | null = null;
  return (...args: Parameters<T>) => {
    if (timeout) clearTimeout(timeout);
    timeout = setTimeout(() => func(...args), wait);
  };
}<|MERGE_RESOLUTION|>--- conflicted
+++ resolved
@@ -479,11 +479,7 @@
         overscan={150}
         defaultItemHeight={56}
         scrollerRef={(ref) => {
-<<<<<<< HEAD
-          scrollerRef.current = ref as HTMLElement;
-=======
           scrollerRef.current = ref as Element;
->>>>>>> 5d9dce7d
         }}
         components={{
           Footer: () => <div style={{ height: "16px" }} />,
